@charset "UTF-8";
/* Define constants for the application and to configure the blueprint framework. */
/* ===== Compass Imports ===== */
/* DO NOT include Blueprint here. We are using Susy for the grid, and if Blueprint is here, it will mess things up */
/* @import "compass/css3/columns" */
/* @import "compass/css3/hyphenation"; */
/* Needed for the link-colors() function */
/* Needed for the horizontal-list() function */
/* When remembering whether or not there's a hyphen in white-space is too hard */
/* Use pie-clearfix when there is no width set ont the element to avoid edge cases */
/* Use to calculate color legibility: http://compass-style.org/reference/compass/utilities/color/contrast/ */
/* Other interesting functions: 
	@import "compass/utilities/color/contrast";
		detailed here: http://compass-style.org/reference/compass/utilities/color/contrast/
		Used to pass two colors into a get out the most readable color. 
		Good for situations where we dont want to create a new color, 
		but be sure that colors from variables are always going to be readable
*/
/* ===== Grid ===== */
/*
 * Susy: Un-obtrusive grids for designers
 * By: Eric A. Meyer and OddBird
 * Site: susy.oddbird.net
 */
/* Settings  - - - - - - - - - - - - - - - - - - - - - - - - - - - - - - - - - - - -
 * Susy & Compass use HTML hacks to support IE 6 and 7. You can turn that on or off. 
 * We are using Susy 1.0. Update your GEM file by deleting the old an downloading the new. 
 */
/* ===== Variables ===== */
/* Confusing, but in some cases, this can be set to a dark color */
/* Python blue */
/* Python yellow */
/* Typography */
/* True here means that all computed values will be in EMs */
/* Allows the adjust-font-size-to and lines-for-font-size mixins to round to the nearest half line height to avoid large spacing between lines. */
/* Useful to set this here, but don't echo it anywhere. Used in calculations */
/* Useful to set this here, but don't echo it anywhere. Used in calculations */
/* Calculate the font-size-adjust of Flux:
 * http://www.cs.tut.fi/~jkorpela/x-height.html
 * Or, in this case, we did it by hand by comparing Flux to Arial, side by side. 
 * We then adjusted it further visually, as Flux is more condensed and therefore line-length changes pretty dramatically. 
 */
/* 
	Compass will convert the font sizes from px to em and fit it into the vertical rhythm automatically with the necessary margin 
	A neat trick, for sure. More on using the vertical rhythm properties and mixins: http://compass-style.org/reference/compass/typography/vertical_rhythm/
	
	Note: The line height is relative to the constant $base-line-height. 
	The number you specify for the leader, trailer and leading will be multiplied by the constant, then converted to its relative value in ems. 
	Don’t worry about nested elements etc, Compass will do the maths for you :)
*/
/* Defaults */
/* Positive is down */
/*
 * Functional mixins – Items we would like to keep consistent from project to project
 */
/* Turn numbers with units into unitless numbers: https://github.com/nex3/sass/issues/533 */
/* Shorthand for a set of useful text/line-height resizing functions. easier to remember... */
/* Easy little function to do the math of pixel to EM conversion for us. Needs a base-font-size set in _base.scss */
/* 
 * Font-size-adjust: the problem and a solution
 * Not widely supported, can't use this yet */
/* Since we can't use the above, let's create our own way to do it. */
/* Quickly apply border styles to elements */
/* Talk of depreciating the Compass mixin, so we pull it in here and make small adjustments */
/* Namespace the box-sizing mixin so we can add support (a polyfill?) for IE6/7 */
/* Vertical gradient mixin to make things easier. */
/* 
 * Cross browser @keyframe definition set 
 * Compass doesn't have one yet, so we namespace this so as not to conflict with a future release
 */
/* 
 * Cross browser animation definition set 
 * Compass doesn't have one yet, so we namespace this so as not to conflict with a future release
 */
/* 
 * Cross browser method to apply word-breaking and hyphenation (where supported) 
 * Should be able to use the built-in Compass method, hyphenation(), but the library won't load right now
 */
/* Keep this in all mix-in files if you can. Useful stuff */
/* Manage our preferred reset as a Mix-in instead of replying on Compass or Blueprint */
/* HTML5 Boilerplate Non-semantic helper classes */
/* Add in the HTML5 Boilerplate rules for print (generic). Modify as needed. */
/* Normalize has some good features, but most seem to be worked into HTML5 Boilterplate already. Keep this here for reference in case we run into a funny old IE issue that one of these rules may address */
/* An element than can force a line break, to be used inside certain breakpoints on lines of text or bwteen elements */
/* A pointer mix-in. Something to help make little triangles easy. Apply to a :before or :after element */
/* Base styles for a navigation mixin */
/* Base styles for a navigation with dropdowns mixin */
/* Mixin for media query parts */
/* ********************************

    NOTE
    
    MQs should be broken up a bit more. 
    Take advantage of min & max at the same time to avoid having to reset styles from one breakpoint to another 

/* ********************************/
/* 
 * ! ===== START Media Queries ===== 
 *
 * Define media queries here as mix-ins. Deliver the ones we want inside of complete mqs in mq.scss
 * Alternately, deliver the rule-sets that we want to IE7 and 8 to render 
 * by calling the mixin WITHOUT surrounding it in a media query for no-mq.scss. 
 *
 * Column structure =  
 * 
 *  Susy mix-ins:
 *  @include span-columns(3 omega, 12); 
 *  @include omega; 
 *  @include prefix(3); 3 columns of padding before
 *  @include suffix(3); 3 columns of padding after
 *  @include pad(3,3); 3 columns of padding on each side
 *  @include pre(3); 3 columns of margin before
 *  @include post(3); 3 columns of margin after
 *  @include squish(3,3); 3 columns of margin on each side
 *  @include pull(2); Uses negative margin to pull an element out of the flow
 *  columns(2); raw math for 2 cols of width and any gutters contained within
 *  gutter(6); raw math for gutter width
 */
/* ! ===== Ruleset for a two-tier, stacked version of the main navigation ===== */
/* ! ===== Ruleset for a single row of main navigation ===== */
/* ! ===== Smaller than 400px ===== */
/* ! ===== Larger than 400px ===== */
/* ! ===== Larger than 520px ===== */
/* ! ===== Larger than 640px ===== */
/* ! ===== Larger than 800px ===== */
/* ! ===== Larger than 940px ===== */
/* ! ===== Larger than 1024px ===== */
.options-bar .breaker {
  display: none; }

.adjust-font-size {
  border-left: 1px solid #2d3e4d; }

.search-the-site {
  border-right: 1px solid #070a0c; }

/*.subnav li*/
.super-navigation {
  display: none; }

.introduction {
  font-size: 1.375em; }

.content-wrapper .container {
  padding: 1em 1.5em; }

.shrubbery .give-me-more {
  display: block; }

.widget-title .prompt, .listing-company .prompt {
  display: inline; }

input[type="submit"], input[type="reset"], input[type="button"], button, a.button, .button {
  display: inline-block !important;
  width: auto; }

/* - - - Larger than 520px - - - many basic styles for larger screens are here */
body {
  text-rendering: optimizeLegibility;
  /* @include transition( all .3s ease-in-out ); makes the media query changes animate */ }

p, ul, ol, dl, blockquote, address, table {
  font-size: 0.9375em; }

.meta-navigation,
.main-header,
.main-navigation,
.content-wrapper,
.main-footer {
  /* These elements are full width */
  clear: both; }

.container {
  max-width: 75em;
  width: 100%;
  margin: 0 auto;
  padding: 0;
  *zoom: 1; }
  .container:after {
    content: "";
    display: table;
    clear: both; }

.introduction {
  font-size: 1.5em; }

.success-stories-widget blockquote {
  font-size: 1.125em;
  padding: 1em 1.4em 1.3em; }

.meta-navigation {
  text-align: left; }
  .meta-navigation .say-no-more {
    display: none;
    visibility: hidden; }
  .meta-navigation .jump-link {
    display: none; }
  .meta-navigation li {
    float: left;
    width: 16.6666667%;
    /* 6 columns */
    /* width: 14.2857142857%; 7 columns */
    border-left: 1px solid #273643;
    border-right: 1px solid #11171d; }

.site-headline {
  float: left; }

.options-bar {
  float: right;
  width: auto; }

.search-field {
  -webkit-transition: width 0.3s ease-in-out;
  -moz-transition: width 0.3s ease-in-out;
  -o-transition: width 0.3s ease-in-out;
  transition: width 0.3s ease-in-out; }

.search-field:focus {
  width: 8em;
  margin-right: .5em; }

/*modernizr*/
.no-touch .search-button {
  display: inline-block; }

.slide-copy {
  padding: 30px 40px; }
  .slide-copy p {
    font-size: 1em; }

.introduction {
  padding: 0 1em; }

.call-to-action {
  font-size: 1.625em; }
  .fontface .call-to-action {
    font-size: 1.86875em; }
    .fontface .call-to-action span:before {
      font-size: .875em; }

/* Header-banners (not home) */
.header-banner {
  padding: 1em; }
  .home .header-banner, .inner .header-banner {
    padding: 0; }

.about-banner, .download-for-current-os, .documentation-banner, .welcome-to-the-foundation {
  padding-left: 8.51064%;
  padding-right: 8.51064%; }

.main-header {
  /* Shorten the amount of blue space under the nav on inner pages */ }
  .inner .main-header {
    position: relative;
    z-index: 10; }

/*<nav class="main-navigation" role="navigation">*/
.main-navigation {
  clear: both;
  text-align: center;
  overflow: visible;
  /*ul*/
  /*li*/
  /*li*/
  -webkit-border-radius: 8px 8px 0 0;
  -moz-border-radius: 8px 8px 0 0;
  -ms-border-radius: 8px 8px 0 0;
  -o-border-radius: 8px 8px 0 0;
  border-radius: 8px 8px 0 0;
  /*ul*/
  /* Shorten the amount of blue space under the nav on inner pages */ }
  .main-navigation .menu {
    margin-bottom: 0; }
  .main-navigation .tier-1, .main-navigation .tier-2 {
    /* We do this more explictly (the descendant selector) to avoid also styling links in the Supernav content */ }
    .main-navigation .tier-1 > a, .main-navigation .tier-2 > a {
      display: block;
      padding: 0.5em 1.5em 0.4em 1em;
      position: relative; }
  .main-navigation .tier-1 {
    display: block;
    width: 100%; }
    .main-navigation .tier-1 > a {
      text-align: center; }
  .main-navigation .tier-2 > a {
    text-align: left; }
  .main-navigation .tier-2 {
    font-size: 0.875em; }
  .inner .main-navigation {
    margin-bottom: -1.75em; }

/* 
 * This is super cool. Uses two arrays to spit out a bunch of repetitive rulesets. 
 * Associative array example borrowed from https://github.com/nex3/sass/issues/132#issuecomment-4335097 
 */
.python-navigation {
  background-color: #2d618c;
  *zoom: 1;
  filter: progid:DXImageTransform.Microsoft.gradient(gradientType=0, startColorstr='#FF3776AB', endColorstr='#FF2D618C');
  background-image: -webkit-gradient(linear, 50% 0%, 50% 100%, color-stop(30%, #3776ab), color-stop(95%, #2d618c));
  background-image: -webkit-linear-gradient(#3776ab 30%, #2d618c 95%);
  background-image: -moz-linear-gradient(#3776ab 30%, #2d618c 95%);
  background-image: -o-linear-gradient(#3776ab 30%, #2d618c 95%);
  background-image: linear-gradient(#3776ab 30%, #2d618c 95%);
  border-top: 1px solid #629ccd;
  border-bottom: 1px solid #18334b;
  /*a*/ }
  .python-navigation .tier-1 {
    border-top: 1px solid #4f90c6;
    border-right: 1px solid #2b5b84;
    border-bottom: 1px solid #1e415e;
    border-left: 1px solid #4f90c6; }
    .python-navigation .tier-1 > a {
      color: #e6e8ea;
      background-color: transparent;
      border-top: 1px solid transparent;
      border-bottom: 1px solid transparent;
      letter-spacing: 0.01em; }
      .python-navigation .tier-1 > a:hover, .python-navigation .tier-1 > a:focus, .python-navigation .tier-1 > a .tier-1:hover > a {
        color: white;
        background-color: #2d618c;
        *zoom: 1;
        filter: progid:DXImageTransform.Microsoft.gradient(gradientType=0, startColorstr='#FF326B9C', endColorstr='#FF2D618C');
        background-image: -webkit-gradient(linear, 50% 0%, 50% 100%, color-stop(10%, #326b9c), color-stop(90%, #2d618c));
        background-image: -webkit-linear-gradient(#326b9c 10%, #2d618c 90%);
        background-image: -moz-linear-gradient(#326b9c 10%, #2d618c 90%);
        background-image: -o-linear-gradient(#326b9c 10%, #2d618c 90%);
        background-image: linear-gradient(#326b9c 10%, #2d618c 90%);
        border-top: 1px solid #3776ab;
        border-bottom: 1px solid #2d618c; }
  .python-navigation .subnav {
    border-top: 1px solid #18334b;
    background-color: #d6e5f2;
    *zoom: 1;
    filter: progid:DXImageTransform.Microsoft.gradient(gradientType=0, startColorstr='#FFBBD4E9', endColorstr='#FFD6E5F2');
    background-image: -webkit-gradient(linear, 50% 0%, 50% 100%, color-stop(10%, #bbd4e9), color-stop(90%, #d6e5f2));
    background-image: -webkit-linear-gradient(#bbd4e9 10%, #d6e5f2 90%);
    background-image: -moz-linear-gradient(#bbd4e9 10%, #d6e5f2 90%);
    background-image: -o-linear-gradient(#bbd4e9 10%, #d6e5f2 90%);
    background-image: linear-gradient(#bbd4e9 10%, #d6e5f2 90%);
    -webkit-box-shadow: inset 0 0 20px rgba(55, 118, 171, 0.15);
    -moz-box-shadow: inset 0 0 20px rgba(55, 118, 171, 0.15);
    box-shadow: inset 0 0 20px rgba(55, 118, 171, 0.15);
    /*modernizr*/ }
    .touch .python-navigation .subnav:before {
      border-color: transparent transparent #bbd4e9 transparent; }
  .python-navigation .tier-2 > a {
    color: rgba(68, 68, 68, 0.9);
    border-top: 1px solid rgba(55, 118, 171, 0.25);
    border-bottom: 1px solid transparent; }
    .python-navigation .tier-2 > a:hover, .python-navigation .tier-2 > a:focus {
      background: rgba(255, 255, 255, 0.35);
      color: rgba(34, 34, 34, 0.9); }
  .python-navigation .tier-2:last-child > a {
    border-bottom: 1px solid rgba(55, 118, 171, 0.25); }
  .python-navigation .current_item {
    color: white;
    background-color: #244e71;
    *zoom: 1;
    filter: progid:DXImageTransform.Microsoft.gradient(gradientType=0, startColorstr='#FF2B5B84', endColorstr='#FF244E71');
    background-image: -webkit-gradient(linear, 50% 0%, 50% 100%, color-stop(10%, #2b5b84), color-stop(90%, #244e71));
    background-image: -webkit-linear-gradient(#2b5b84 10%, #244e71 90%);
    background-image: -moz-linear-gradient(#2b5b84 10%, #244e71 90%);
    background-image: -o-linear-gradient(#2b5b84 10%, #244e71 90%);
    background-image: linear-gradient(#2b5b84 10%, #244e71 90%); }
  .python-navigation .super-navigation {
    color: #666666;
    display: none;
    border-right: 1px solid rgba(55, 118, 171, 0.25);
    border-bottom: 1px solid rgba(55, 118, 171, 0.25);
    border-left: 1px solid rgba(55, 118, 171, 0.25);
    background-color: #e9f1f8;
    *zoom: 1;
    filter: progid:DXImageTransform.Microsoft.gradient(gradientType=0, startColorstr='#FFFFFFFF', endColorstr='#FFE9F1F8');
    background-image: -webkit-gradient(linear, 50% 0%, 50% 100%, color-stop(10%, #ffffff), color-stop(90%, #e9f1f8));
    background-image: -webkit-linear-gradient(#ffffff 10%, #e9f1f8 90%);
    background-image: -moz-linear-gradient(#ffffff 10%, #e9f1f8 90%);
    background-image: -o-linear-gradient(#ffffff 10%, #e9f1f8 90%);
    background-image: linear-gradient(#ffffff 10%, #e9f1f8 90%); }
    .python-navigation .super-navigation a:not(.button) {
      color: #3776ab; }
      .python-navigation .super-navigation a:not(.button), .python-navigation .super-navigation a:not(.button):hover, .python-navigation .super-navigation a:not(.button):focus {
        background-color: transparent; }
      .python-navigation .super-navigation a:not(.button):hover, .python-navigation .super-navigation a:not(.button):focus {
        color: #1f3b47; }
    .python-navigation .super-navigation h4 {
      color: #316998;
      font-family: "Flux-Bold", HelveticaNeue, "Helvetica Neue", Arial, sans-serif;
      font-weight: normal;
      font-size: 1.375em;
      line-height: 1.25em; }

.psf-navigation {
  background-color: #646565;
  *zoom: 1;
  filter: progid:DXImageTransform.Microsoft.gradient(gradientType=0, startColorstr='#FF78797A', endColorstr='#FF646565');
  background-image: -webkit-gradient(linear, 50% 0%, 50% 100%, color-stop(30%, #78797a), color-stop(95%, #646565));
  background-image: -webkit-linear-gradient(#78797a 30%, #646565 95%);
  background-image: -moz-linear-gradient(#78797a 30%, #646565 95%);
  background-image: -o-linear-gradient(#78797a 30%, #646565 95%);
  background-image: linear-gradient(#78797a 30%, #646565 95%);
  border-top: 1px solid #9e9fa0;
  border-bottom: 1px solid #39393a;
  /*a*/ }
  .psf-navigation .tier-1 {
    border-top: 1px solid #929393;
    border-right: 1px solid #5f5f60;
    border-bottom: 1px solid #454647;
    border-left: 1px solid #929393; }
    .psf-navigation .tier-1 > a {
      color: #e6e8ea;
      background-color: transparent;
      border-top: 1px solid transparent;
      border-bottom: 1px solid transparent;
      letter-spacing: 0.01em; }
      .psf-navigation .tier-1 > a:hover, .psf-navigation .tier-1 > a:focus, .psf-navigation .tier-1 > a .tier-1:hover > a {
        color: white;
        background-color: #646565;
        *zoom: 1;
        filter: progid:DXImageTransform.Microsoft.gradient(gradientType=0, startColorstr='#FF6E6F70', endColorstr='#FF646565');
        background-image: -webkit-gradient(linear, 50% 0%, 50% 100%, color-stop(10%, #6e6f70), color-stop(90%, #646565));
        background-image: -webkit-linear-gradient(#6e6f70 10%, #646565 90%);
        background-image: -moz-linear-gradient(#6e6f70 10%, #646565 90%);
        background-image: -o-linear-gradient(#6e6f70 10%, #646565 90%);
        background-image: linear-gradient(#6e6f70 10%, #646565 90%);
        border-top: 1px solid #78797a;
        border-bottom: 1px solid #646565; }
  .psf-navigation .subnav {
    border-top: 1px solid #39393a;
    background-color: #ececec;
    *zoom: 1;
    filter: progid:DXImageTransform.Microsoft.gradient(gradientType=0, startColorstr='#FFDADADA', endColorstr='#FFECECEC');
    background-image: -webkit-gradient(linear, 50% 0%, 50% 100%, color-stop(10%, #dadada), color-stop(90%, #ececec));
    background-image: -webkit-linear-gradient(#dadada 10%, #ececec 90%);
    background-image: -moz-linear-gradient(#dadada 10%, #ececec 90%);
    background-image: -o-linear-gradient(#dadada 10%, #ececec 90%);
    background-image: linear-gradient(#dadada 10%, #ececec 90%);
    -webkit-box-shadow: inset 0 0 20px rgba(120, 121, 122, 0.15);
    -moz-box-shadow: inset 0 0 20px rgba(120, 121, 122, 0.15);
    box-shadow: inset 0 0 20px rgba(120, 121, 122, 0.15);
    /*modernizr*/ }
    .touch .psf-navigation .subnav:before {
      border-color: transparent transparent #dadada transparent; }
  .psf-navigation .tier-2 > a {
    color: rgba(68, 68, 68, 0.9);
    border-top: 1px solid rgba(120, 121, 122, 0.25);
    border-bottom: 1px solid transparent; }
    .psf-navigation .tier-2 > a:hover, .psf-navigation .tier-2 > a:focus {
      background: rgba(255, 255, 255, 0.35);
      color: rgba(34, 34, 34, 0.9); }
  .psf-navigation .tier-2:last-child > a {
    border-bottom: 1px solid rgba(120, 121, 122, 0.25); }
  .psf-navigation .current_item {
    color: white;
    background-color: #525353;
    *zoom: 1;
    filter: progid:DXImageTransform.Microsoft.gradient(gradientType=0, startColorstr='#FF5F5F60', endColorstr='#FF525353');
    background-image: -webkit-gradient(linear, 50% 0%, 50% 100%, color-stop(10%, #5f5f60), color-stop(90%, #525353));
    background-image: -webkit-linear-gradient(#5f5f60 10%, #525353 90%);
    background-image: -moz-linear-gradient(#5f5f60 10%, #525353 90%);
    background-image: -o-linear-gradient(#5f5f60 10%, #525353 90%);
    background-image: linear-gradient(#5f5f60 10%, #525353 90%); }
  .psf-navigation .super-navigation {
    color: #666666;
    display: none;
    border-right: 1px solid rgba(120, 121, 122, 0.25);
    border-bottom: 1px solid rgba(120, 121, 122, 0.25);
    border-left: 1px solid rgba(120, 121, 122, 0.25);
    background-color: #f8f8f9;
    *zoom: 1;
    filter: progid:DXImageTransform.Microsoft.gradient(gradientType=0, startColorstr='#FFFFFFFF', endColorstr='#FFF8F8F9');
    background-image: -webkit-gradient(linear, 50% 0%, 50% 100%, color-stop(10%, #ffffff), color-stop(90%, #f8f8f9));
    background-image: -webkit-linear-gradient(#ffffff 10%, #f8f8f9 90%);
    background-image: -moz-linear-gradient(#ffffff 10%, #f8f8f9 90%);
    background-image: -o-linear-gradient(#ffffff 10%, #f8f8f9 90%);
    background-image: linear-gradient(#ffffff 10%, #f8f8f9 90%); }
    .psf-navigation .super-navigation a:not(.button) {
      color: #78797a; }
      .psf-navigation .super-navigation a:not(.button), .psf-navigation .super-navigation a:not(.button):hover, .psf-navigation .super-navigation a:not(.button):focus {
        background-color: transparent; }
      .psf-navigation .super-navigation a:not(.button):hover, .psf-navigation .super-navigation a:not(.button):focus {
        color: #1f3b47; }
    .psf-navigation .super-navigation h4 {
      color: #6b6c6d;
      font-family: "Flux-Bold", HelveticaNeue, "Helvetica Neue", Arial, sans-serif;
      font-weight: normal;
      font-size: 1.375em;
      line-height: 1.25em; }

.docs-navigation {
  background-color: #ffc91a;
  *zoom: 1;
  filter: progid:DXImageTransform.Microsoft.gradient(gradientType=0, startColorstr='#FFFFD343', endColorstr='#FFFFC91A');
  background-image: -webkit-gradient(linear, 50% 0%, 50% 100%, color-stop(30%, #ffd343), color-stop(95%, #ffc91a));
  background-image: -webkit-linear-gradient(#ffd343 30%, #ffc91a 95%);
  background-image: -moz-linear-gradient(#ffd343 30%, #ffc91a 95%);
  background-image: -o-linear-gradient(#ffd343 30%, #ffc91a 95%);
  background-image: linear-gradient(#ffd343 30%, #ffc91a 95%);
  border-top: 1px solid #ffe58f;
  border-bottom: 1px solid #c39500;
  /*a*/ }
  .docs-navigation .tier-1 {
    border-top: 1px solid #ffdf76;
    border-right: 1px solid #ffc710;
    border-bottom: 1px solid #dca900;
    border-left: 1px solid #ffdf76; }
    .docs-navigation .tier-1 > a {
      color: #444444;
      background-color: transparent;
      border-top: 1px solid transparent;
      border-bottom: 1px solid transparent;
      letter-spacing: 0.01em; }
      .docs-navigation .tier-1 > a:hover, .docs-navigation .tier-1 > a:focus, .docs-navigation .tier-1 > a .tier-1:hover > a {
        color: white;
        background-color: #ffc91a;
        *zoom: 1;
        filter: progid:DXImageTransform.Microsoft.gradient(gradientType=0, startColorstr='#FFFFCE2F', endColorstr='#FFFFC91A');
        background-image: -webkit-gradient(linear, 50% 0%, 50% 100%, color-stop(10%, #ffce2f), color-stop(90%, #ffc91a));
        background-image: -webkit-linear-gradient(#ffce2f 10%, #ffc91a 90%);
        background-image: -moz-linear-gradient(#ffce2f 10%, #ffc91a 90%);
        background-image: -o-linear-gradient(#ffce2f 10%, #ffc91a 90%);
        background-image: linear-gradient(#ffce2f 10%, #ffc91a 90%);
        border-top: 1px solid #ffd343;
        border-bottom: 1px solid #ffc91a; }
  .docs-navigation .subnav {
    border-top: 1px solid #c39500;
    background-color: white;
    *zoom: 1;
    filter: progid:DXImageTransform.Microsoft.gradient(gradientType=0, startColorstr='#FFFFFFFF', endColorstr='#FFFFFFFF');
    background-image: -webkit-gradient(linear, 50% 0%, 50% 100%, color-stop(10%, #ffffff), color-stop(90%, #ffffff));
    background-image: -webkit-linear-gradient(#ffffff 10%, #ffffff 90%);
    background-image: -moz-linear-gradient(#ffffff 10%, #ffffff 90%);
    background-image: -o-linear-gradient(#ffffff 10%, #ffffff 90%);
    background-image: linear-gradient(#ffffff 10%, #ffffff 90%);
    -webkit-box-shadow: inset 0 0 20px rgba(255, 211, 67, 0.15);
    -moz-box-shadow: inset 0 0 20px rgba(255, 211, 67, 0.15);
    box-shadow: inset 0 0 20px rgba(255, 211, 67, 0.15);
    /*modernizr*/ }
    .touch .docs-navigation .subnav:before {
      border-color: transparent transparent white transparent; }
  .docs-navigation .tier-2 > a {
    color: rgba(68, 68, 68, 0.9);
    border-top: 1px solid rgba(255, 211, 67, 0.25);
    border-bottom: 1px solid transparent; }
    .docs-navigation .tier-2 > a:hover, .docs-navigation .tier-2 > a:focus {
      background: rgba(255, 255, 255, 0.35);
      color: rgba(34, 34, 34, 0.9); }
  .docs-navigation .tier-2:last-child > a {
    border-bottom: 1px solid rgba(255, 211, 67, 0.25); }
  .docs-navigation .current_item {
    color: white;
    background-color: #f5bc00;
    *zoom: 1;
    filter: progid:DXImageTransform.Microsoft.gradient(gradientType=0, startColorstr='#FFFFC710', endColorstr='#FFF5BC00');
    background-image: -webkit-gradient(linear, 50% 0%, 50% 100%, color-stop(10%, #ffc710), color-stop(90%, #f5bc00));
    background-image: -webkit-linear-gradient(#ffc710 10%, #f5bc00 90%);
    background-image: -moz-linear-gradient(#ffc710 10%, #f5bc00 90%);
    background-image: -o-linear-gradient(#ffc710 10%, #f5bc00 90%);
    background-image: linear-gradient(#ffc710 10%, #f5bc00 90%); }
  .docs-navigation .super-navigation {
    color: #666666;
    display: none;
    border-right: 1px solid rgba(255, 211, 67, 0.25);
    border-bottom: 1px solid rgba(255, 211, 67, 0.25);
    border-left: 1px solid rgba(255, 211, 67, 0.25);
    background-color: white;
    *zoom: 1;
    filter: progid:DXImageTransform.Microsoft.gradient(gradientType=0, startColorstr='#FFFFFFFF', endColorstr='#FFFFFFFF');
    background-image: -webkit-gradient(linear, 50% 0%, 50% 100%, color-stop(10%, #ffffff), color-stop(90%, #ffffff));
    background-image: -webkit-linear-gradient(#ffffff 10%, #ffffff 90%);
    background-image: -moz-linear-gradient(#ffffff 10%, #ffffff 90%);
    background-image: -o-linear-gradient(#ffffff 10%, #ffffff 90%);
    background-image: linear-gradient(#ffffff 10%, #ffffff 90%); }
    .docs-navigation .super-navigation a:not(.button) {
      color: #ffd343; }
      .docs-navigation .super-navigation a:not(.button), .docs-navigation .super-navigation a:not(.button):hover, .docs-navigation .super-navigation a:not(.button):focus {
        background-color: transparent; }
      .docs-navigation .super-navigation a:not(.button):hover, .docs-navigation .super-navigation a:not(.button):focus {
        color: #1f3b47; }
    .docs-navigation .super-navigation h4 {
      color: #ffcd29;
      font-family: "Flux-Bold", HelveticaNeue, "Helvetica Neue", Arial, sans-serif;
      font-weight: normal;
      font-size: 1.375em;
      line-height: 1.25em; }

.pypl-navigation {
  background-color: #6c9238;
  *zoom: 1;
  filter: progid:DXImageTransform.Microsoft.gradient(gradientType=0, startColorstr='#FF82B043', endColorstr='#FF6C9238');
  background-image: -webkit-gradient(linear, 50% 0%, 50% 100%, color-stop(30%, #82b043), color-stop(95%, #6c9238));
  background-image: -webkit-linear-gradient(#82b043 30%, #6c9238 95%);
  background-image: -moz-linear-gradient(#82b043 30%, #6c9238 95%);
  background-image: -o-linear-gradient(#82b043 30%, #6c9238 95%);
  background-image: linear-gradient(#82b043 30%, #6c9238 95%);
  border-top: 1px solid #a6ca75;
  border-bottom: 1px solid #3e5420;
  /*a*/ }
  .pypl-navigation .tier-1 {
    border-top: 1px solid #9bc363;
    border-right: 1px solid #678b35;
    border-bottom: 1px solid #4b6627;
    border-left: 1px solid #9bc363; }
    .pypl-navigation .tier-1 > a {
      color: #e6e8ea;
      background-color: transparent;
      border-top: 1px solid transparent;
      border-bottom: 1px solid transparent;
      letter-spacing: 0.01em; }
      .pypl-navigation .tier-1 > a:hover, .pypl-navigation .tier-1 > a:focus, .pypl-navigation .tier-1 > a .tier-1:hover > a {
        color: white;
        background-color: #6c9238;
        *zoom: 1;
        filter: progid:DXImageTransform.Microsoft.gradient(gradientType=0, startColorstr='#FF77A13D', endColorstr='#FF6C9238');
        background-image: -webkit-gradient(linear, 50% 0%, 50% 100%, color-stop(10%, #77a13d), color-stop(90%, #6c9238));
        background-image: -webkit-linear-gradient(#77a13d 10%, #6c9238 90%);
        background-image: -moz-linear-gradient(#77a13d 10%, #6c9238 90%);
        background-image: -o-linear-gradient(#77a13d 10%, #6c9238 90%);
        background-image: linear-gradient(#77a13d 10%, #6c9238 90%);
        border-top: 1px solid #82b043;
        border-bottom: 1px solid #6c9238; }
  .pypl-navigation .subnav {
    border-top: 1px solid #3e5420;
    background-color: #eef5e4;
    *zoom: 1;
    filter: progid:DXImageTransform.Microsoft.gradient(gradientType=0, startColorstr='#FFDDEBCA', endColorstr='#FFEEF5E4');
    background-image: -webkit-gradient(linear, 50% 0%, 50% 100%, color-stop(10%, #ddebca), color-stop(90%, #eef5e4));
    background-image: -webkit-linear-gradient(#ddebca 10%, #eef5e4 90%);
    background-image: -moz-linear-gradient(#ddebca 10%, #eef5e4 90%);
    background-image: -o-linear-gradient(#ddebca 10%, #eef5e4 90%);
    background-image: linear-gradient(#ddebca 10%, #eef5e4 90%);
    -webkit-box-shadow: inset 0 0 20px rgba(130, 176, 67, 0.15);
    -moz-box-shadow: inset 0 0 20px rgba(130, 176, 67, 0.15);
    box-shadow: inset 0 0 20px rgba(130, 176, 67, 0.15);
    /*modernizr*/ }
    .touch .pypl-navigation .subnav:before {
      border-color: transparent transparent #ddebca transparent; }
  .pypl-navigation .tier-2 > a {
    color: rgba(68, 68, 68, 0.9);
    border-top: 1px solid rgba(130, 176, 67, 0.25);
    border-bottom: 1px solid transparent; }
    .pypl-navigation .tier-2 > a:hover, .pypl-navigation .tier-2 > a:focus {
      background: rgba(255, 255, 255, 0.35);
      color: rgba(34, 34, 34, 0.9); }
  .pypl-navigation .tier-2:last-child > a {
    border-bottom: 1px solid rgba(130, 176, 67, 0.25); }
  .pypl-navigation .current_item {
    color: white;
    background-color: #59792e;
    *zoom: 1;
    filter: progid:DXImageTransform.Microsoft.gradient(gradientType=0, startColorstr='#FF678B35', endColorstr='#FF59792E');
    background-image: -webkit-gradient(linear, 50% 0%, 50% 100%, color-stop(10%, #678b35), color-stop(90%, #59792e));
    background-image: -webkit-linear-gradient(#678b35 10%, #59792e 90%);
    background-image: -moz-linear-gradient(#678b35 10%, #59792e 90%);
    background-image: -o-linear-gradient(#678b35 10%, #59792e 90%);
    background-image: linear-gradient(#678b35 10%, #59792e 90%); }
  .pypl-navigation .super-navigation {
    color: #666666;
    display: none;
    border-right: 1px solid rgba(130, 176, 67, 0.25);
    border-bottom: 1px solid rgba(130, 176, 67, 0.25);
    border-left: 1px solid rgba(130, 176, 67, 0.25);
    background-color: #f9fcf6;
    *zoom: 1;
    filter: progid:DXImageTransform.Microsoft.gradient(gradientType=0, startColorstr='#FFFFFFFF', endColorstr='#FFF9FCF6');
    background-image: -webkit-gradient(linear, 50% 0%, 50% 100%, color-stop(10%, #ffffff), color-stop(90%, #f9fcf6));
    background-image: -webkit-linear-gradient(#ffffff 10%, #f9fcf6 90%);
    background-image: -moz-linear-gradient(#ffffff 10%, #f9fcf6 90%);
    background-image: -o-linear-gradient(#ffffff 10%, #f9fcf6 90%);
    background-image: linear-gradient(#ffffff 10%, #f9fcf6 90%); }
    .pypl-navigation .super-navigation a:not(.button) {
      color: #82b043; }
      .pypl-navigation .super-navigation a:not(.button), .pypl-navigation .super-navigation a:not(.button):hover, .pypl-navigation .super-navigation a:not(.button):focus {
        background-color: transparent; }
      .pypl-navigation .super-navigation a:not(.button):hover, .pypl-navigation .super-navigation a:not(.button):focus {
        color: #1f3b47; }
    .pypl-navigation .super-navigation h4 {
      color: #749e3c;
      font-family: "Flux-Bold", HelveticaNeue, "Helvetica Neue", Arial, sans-serif;
      font-weight: normal;
      font-size: 1.375em;
      line-height: 1.25em; }

.jobs-navigation {
  background-color: #8b5792;
  *zoom: 1;
  filter: progid:DXImageTransform.Microsoft.gradient(gradientType=0, startColorstr='#FFA06BA7', endColorstr='#FF8B5792');
  background-image: -webkit-gradient(linear, 50% 0%, 50% 100%, color-stop(30%, #a06ba7), color-stop(95%, #8b5792));
  background-image: -webkit-linear-gradient(#a06ba7 30%, #8b5792 95%);
  background-image: -moz-linear-gradient(#a06ba7 30%, #8b5792 95%);
  background-image: -o-linear-gradient(#a06ba7 30%, #8b5792 95%);
  background-image: linear-gradient(#a06ba7 30%, #8b5792 95%);
  border-top: 1px solid #bf9bc4;
  border-bottom: 1px solid #58375c;
  /*a*/ }
  .jobs-navigation .tier-1 {
    border-top: 1px solid #b58bba;
    border-right: 1px solid #85538c;
    border-bottom: 1px solid #67406c;
    border-left: 1px solid #b58bba; }
    .jobs-navigation .tier-1 > a {
      color: #e6e8ea;
      background-color: transparent;
      border-top: 1px solid transparent;
      border-bottom: 1px solid transparent;
      letter-spacing: 0.01em; }
      .jobs-navigation .tier-1 > a:hover, .jobs-navigation .tier-1 > a:focus, .jobs-navigation .tier-1 > a .tier-1:hover > a {
        color: white;
        background-color: #8b5792;
        *zoom: 1;
        filter: progid:DXImageTransform.Microsoft.gradient(gradientType=0, startColorstr='#FF985F9F', endColorstr='#FF8B5792');
        background-image: -webkit-gradient(linear, 50% 0%, 50% 100%, color-stop(10%, #985f9f), color-stop(90%, #8b5792));
        background-image: -webkit-linear-gradient(#985f9f 10%, #8b5792 90%);
        background-image: -moz-linear-gradient(#985f9f 10%, #8b5792 90%);
        background-image: -o-linear-gradient(#985f9f 10%, #8b5792 90%);
        background-image: linear-gradient(#985f9f 10%, #8b5792 90%);
        border-top: 1px solid #a06ba7;
        border-bottom: 1px solid #8b5792; }
  .jobs-navigation .subnav {
    border-top: 1px solid #58375c;
    background-color: #fcfbfd;
    *zoom: 1;
    filter: progid:DXImageTransform.Microsoft.gradient(gradientType=0, startColorstr='#FFEEE5EF', endColorstr='#FFFCFBFD');
    background-image: -webkit-gradient(linear, 50% 0%, 50% 100%, color-stop(10%, #eee5ef), color-stop(90%, #fcfbfd));
    background-image: -webkit-linear-gradient(#eee5ef 10%, #fcfbfd 90%);
    background-image: -moz-linear-gradient(#eee5ef 10%, #fcfbfd 90%);
    background-image: -o-linear-gradient(#eee5ef 10%, #fcfbfd 90%);
    background-image: linear-gradient(#eee5ef 10%, #fcfbfd 90%);
    -webkit-box-shadow: inset 0 0 20px rgba(160, 107, 167, 0.15);
    -moz-box-shadow: inset 0 0 20px rgba(160, 107, 167, 0.15);
    box-shadow: inset 0 0 20px rgba(160, 107, 167, 0.15);
    /*modernizr*/ }
    .touch .jobs-navigation .subnav:before {
      border-color: transparent transparent #eee5ef transparent; }
  .jobs-navigation .tier-2 > a {
    color: rgba(68, 68, 68, 0.9);
    border-top: 1px solid rgba(160, 107, 167, 0.25);
    border-bottom: 1px solid transparent; }
    .jobs-navigation .tier-2 > a:hover, .jobs-navigation .tier-2 > a:focus {
      background: rgba(255, 255, 255, 0.35);
      color: rgba(34, 34, 34, 0.9); }
  .jobs-navigation .tier-2:last-child > a {
    border-bottom: 1px solid rgba(160, 107, 167, 0.25); }
  .jobs-navigation .current_item {
    color: white;
    background-color: #764a7c;
    *zoom: 1;
    filter: progid:DXImageTransform.Microsoft.gradient(gradientType=0, startColorstr='#FF85538C', endColorstr='#FF764A7C');
    background-image: -webkit-gradient(linear, 50% 0%, 50% 100%, color-stop(10%, #85538c), color-stop(90%, #764a7c));
    background-image: -webkit-linear-gradient(#85538c 10%, #764a7c 90%);
    background-image: -moz-linear-gradient(#85538c 10%, #764a7c 90%);
    background-image: -o-linear-gradient(#85538c 10%, #764a7c 90%);
    background-image: linear-gradient(#85538c 10%, #764a7c 90%); }
  .jobs-navigation .super-navigation {
    color: #666666;
    display: none;
    border-right: 1px solid rgba(160, 107, 167, 0.25);
    border-bottom: 1px solid rgba(160, 107, 167, 0.25);
    border-left: 1px solid rgba(160, 107, 167, 0.25);
    background-color: white;
    *zoom: 1;
    filter: progid:DXImageTransform.Microsoft.gradient(gradientType=0, startColorstr='#FFFFFFFF', endColorstr='#FFFFFFFF');
    background-image: -webkit-gradient(linear, 50% 0%, 50% 100%, color-stop(10%, #ffffff), color-stop(90%, #ffffff));
    background-image: -webkit-linear-gradient(#ffffff 10%, #ffffff 90%);
    background-image: -moz-linear-gradient(#ffffff 10%, #ffffff 90%);
    background-image: -o-linear-gradient(#ffffff 10%, #ffffff 90%);
    background-image: linear-gradient(#ffffff 10%, #ffffff 90%); }
    .jobs-navigation .super-navigation a:not(.button) {
      color: #a06ba7; }
      .jobs-navigation .super-navigation a:not(.button), .jobs-navigation .super-navigation a:not(.button):hover, .jobs-navigation .super-navigation a:not(.button):focus {
        background-color: transparent; }
      .jobs-navigation .super-navigation a:not(.button):hover, .jobs-navigation .super-navigation a:not(.button):focus {
        color: #1f3b47; }
    .jobs-navigation .super-navigation h4 {
      color: #945d9c;
      font-family: "Flux-Bold", HelveticaNeue, "Helvetica Neue", Arial, sans-serif;
      font-weight: normal;
      font-size: 1.375em;
      line-height: 1.25em; }

.shop-navigation {
  background-color: #9e4650;
  *zoom: 1;
  filter: progid:DXImageTransform.Microsoft.gradient(gradientType=0, startColorstr='#FFB55863', endColorstr='#FF9E4650');
  background-image: -webkit-gradient(linear, 50% 0%, 50% 100%, color-stop(30%, #b55863), color-stop(95%, #9e4650));
  background-image: -webkit-linear-gradient(#b55863 30%, #9e4650 95%);
  background-image: -moz-linear-gradient(#b55863 30%, #9e4650 95%);
  background-image: -o-linear-gradient(#b55863 30%, #9e4650 95%);
  background-image: linear-gradient(#b55863 30%, #9e4650 95%);
  border-top: 1px solid #cc8d95;
  border-bottom: 1px solid #622b32;
  /*a*/ }
  .shop-navigation .tier-1 {
    border-top: 1px solid #c57b84;
    border-right: 1px solid #97434d;
    border-bottom: 1px solid #74333b;
    border-left: 1px solid #c57b84; }
    .shop-navigation .tier-1 > a {
      color: #e6e8ea;
      background-color: transparent;
      border-top: 1px solid transparent;
      border-bottom: 1px solid transparent;
      letter-spacing: 0.01em; }
      .shop-navigation .tier-1 > a:hover, .shop-navigation .tier-1 > a:focus, .shop-navigation .tier-1 > a .tier-1:hover > a {
        color: white;
        background-color: #9e4650;
        *zoom: 1;
        filter: progid:DXImageTransform.Microsoft.gradient(gradientType=0, startColorstr='#FFAC4C58', endColorstr='#FF9E4650');
        background-image: -webkit-gradient(linear, 50% 0%, 50% 100%, color-stop(10%, #ac4c58), color-stop(90%, #9e4650));
        background-image: -webkit-linear-gradient(#ac4c58 10%, #9e4650 90%);
        background-image: -moz-linear-gradient(#ac4c58 10%, #9e4650 90%);
        background-image: -o-linear-gradient(#ac4c58 10%, #9e4650 90%);
        background-image: linear-gradient(#ac4c58 10%, #9e4650 90%);
        border-top: 1px solid #b55863;
        border-bottom: 1px solid #9e4650; }
  .shop-navigation .subnav {
    border-top: 1px solid #622b32;
    background-color: #fbf7f8;
    *zoom: 1;
    filter: progid:DXImageTransform.Microsoft.gradient(gradientType=0, startColorstr='#FFF1DEE0', endColorstr='#FFFBF7F8');
    background-image: -webkit-gradient(linear, 50% 0%, 50% 100%, color-stop(10%, #f1dee0), color-stop(90%, #fbf7f8));
    background-image: -webkit-linear-gradient(#f1dee0 10%, #fbf7f8 90%);
    background-image: -moz-linear-gradient(#f1dee0 10%, #fbf7f8 90%);
    background-image: -o-linear-gradient(#f1dee0 10%, #fbf7f8 90%);
    background-image: linear-gradient(#f1dee0 10%, #fbf7f8 90%);
    -webkit-box-shadow: inset 0 0 20px rgba(181, 88, 99, 0.15);
    -moz-box-shadow: inset 0 0 20px rgba(181, 88, 99, 0.15);
    box-shadow: inset 0 0 20px rgba(181, 88, 99, 0.15);
    /*modernizr*/ }
    .touch .shop-navigation .subnav:before {
      border-color: transparent transparent #f1dee0 transparent; }
  .shop-navigation .tier-2 > a {
    color: rgba(68, 68, 68, 0.9);
    border-top: 1px solid rgba(181, 88, 99, 0.25);
    border-bottom: 1px solid transparent; }
    .shop-navigation .tier-2 > a:hover, .shop-navigation .tier-2 > a:focus {
      background: rgba(255, 255, 255, 0.35);
      color: rgba(34, 34, 34, 0.9); }
  .shop-navigation .tier-2:last-child > a {
    border-bottom: 1px solid rgba(181, 88, 99, 0.25); }
  .shop-navigation .current_item {
    color: white;
    background-color: #853b44;
    *zoom: 1;
    filter: progid:DXImageTransform.Microsoft.gradient(gradientType=0, startColorstr='#FF97434D', endColorstr='#FF853B44');
    background-image: -webkit-gradient(linear, 50% 0%, 50% 100%, color-stop(10%, #97434d), color-stop(90%, #853b44));
    background-image: -webkit-linear-gradient(#97434d 10%, #853b44 90%);
    background-image: -moz-linear-gradient(#97434d 10%, #853b44 90%);
    background-image: -o-linear-gradient(#97434d 10%, #853b44 90%);
    background-image: linear-gradient(#97434d 10%, #853b44 90%); }
  .shop-navigation .super-navigation {
    color: #666666;
    display: none;
    border-right: 1px solid rgba(181, 88, 99, 0.25);
    border-bottom: 1px solid rgba(181, 88, 99, 0.25);
    border-left: 1px solid rgba(181, 88, 99, 0.25);
    background-color: white;
    *zoom: 1;
    filter: progid:DXImageTransform.Microsoft.gradient(gradientType=0, startColorstr='#FFFFFFFF', endColorstr='#FFFFFFFF');
    background-image: -webkit-gradient(linear, 50% 0%, 50% 100%, color-stop(10%, #ffffff), color-stop(90%, #ffffff));
    background-image: -webkit-linear-gradient(#ffffff 10%, #ffffff 90%);
    background-image: -moz-linear-gradient(#ffffff 10%, #ffffff 90%);
    background-image: -o-linear-gradient(#ffffff 10%, #ffffff 90%);
    background-image: linear-gradient(#ffffff 10%, #ffffff 90%); }
    .shop-navigation .super-navigation a:not(.button) {
      color: #b55863; }
      .shop-navigation .super-navigation a:not(.button), .shop-navigation .super-navigation a:not(.button):hover, .shop-navigation .super-navigation a:not(.button):focus {
        background-color: transparent; }
      .shop-navigation .super-navigation a:not(.button):hover, .shop-navigation .super-navigation a:not(.button):focus {
        color: #1f3b47; }
    .shop-navigation .super-navigation h4 {
      color: #a94b56;
      font-family: "Flux-Bold", HelveticaNeue, "Helvetica Neue", Arial, sans-serif;
      font-weight: normal;
      font-size: 1.375em;
      line-height: 1.25em; }

/* end @for */
.content-wrapper {
  /* Shorten the amount of blue space under the nav on inner pages */ }
  .inner .content-wrapper {
    padding-top: 1.75em; }

/* Main content with sidebars */
.main-content.with-left-sidebar {
  width: 65.95745%;
  float: right;
  margin-right: 0;
  #margin-left: -20px; }
.main-content.with-right-sidebar {
  width: 65.95745%;
  float: left;
  margin-right: 2.12766%; }

/*aside*/
.left-sidebar {
  width: 31.91489%;
  float: left;
  margin-right: 2.12766%;
  margin-top: 1em; }

/*aside*/
.right-sidebar {
  width: 31.91489%;
  float: right;
  margin-right: 0;
  #margin-left: -20px; }

.left-sidebar .small-widget, .left-sidebar .medium-widget, .left-sidebar .triple-widget, .right-sidebar .small-widget, .right-sidebar .medium-widget, .right-sidebar .triple-widget {
  float: none;
  width: auto;
  margin-right: auto;
  #margin-left: auto; }

/* Widgets in main content */
.row {
  *zoom: 1;
  margin-bottom: 1em; }
  .row:after {
    content: "";
    display: table;
    clear: both; }

.small-widget {
  width: 48.93617%;
  float: left;
  margin-right: 2.12766%; }
  .small-widget:nth-child(2), .small-widget.last {
    margin-right: 0; }

.triple-widget {
  width: 31.91489%;
  float: left;
  margin-right: 2.12766%; }
  .triple-widget.last {
    margin-right: 0; }

.most-recent-posts {
  width: 74.46809%;
  float: left;
  margin-right: 2.12766%; }

.pep-widget, .psf-widget {
  padding: 1.5em 1.75em; }

.pep-widget {
  clear: both;
  /* === 4 columns
  li {
      @include span-columns( 6 ); 
      
      &:nth-child(2), &.last {
          margin-right: 0; 
      }
      .lt-ie9 &.last {
          float: right; 
          margin-right: 0; 
      }
  }
  === end */ }

.psf-widget {
  clear: both; }

/* Jobs landing page */
.listing-company {
  *zoom: 1; }
  .listing-company:after {
    content: "";
    display: table;
    clear: both; }

.listing-company-category:before {
  content: "Category: ";
  color: #666666; }

.listing-job-type:before {
  content: "Looking for: ";
  color: #666666; }

.release-number, .release-date, .release-download, .release-enhancements {
  -moz-box-orient: vertical;
  display: inline-block;
  margin-right: -4px;
  vertical-align: middle; }

.release-number {
  width: 20%; }

.release-date {
  width: 30%; }

.release-download {
  width: 25%; }

.release-enhancements {
  width: 25%; }

/* Previous Next pattern */
.previous-next {
  overflow: hidden;
  *zoom: 1; }
  .previous-next a {
    -webkit-box-sizing: border-box;
    -moz-box-sizing: border-box;
    box-sizing: border-box; }
  .previous-next .prev-button {
    width: 48.93617%;
    float: left;
    margin-right: 2.12766%; }
  .previous-next .next-button {
    width: 48.93617%;
    float: right;
    margin-right: 0;
    #margin-left: -20px; }

/* Footer */
.main-footer .jump-link {
  display: none; }

.sitemap .tier-1 {
  float: left;
  width: 50%; }
  .sitemap .tier-1:nth-child(odd) {
    clear: left;
    border-right: 1px solid #caccce; }
  .sitemap .tier-1:nth-child(even) {
    border-left: 1px solid #caccce; }

.footer-links {
  clear: both;
  /* background: top center no-repeat image-url("footer-radial-shadow.jpg") transparent; */
  text-align: center; }
  .footer-links li {
    display: inline-block; }

/* Feedback form */
.feedback {
  padding-left: 1em;
  padding-right: 1em; }

/* TEMPORARY. Move further down later after testing. */
/* Supernavs in main-navigation */
/*<li id="downloads" class="tier-1 element-2 with-supernav" aria-haspopup="true">
    <a href="download.php">Downloads</a>
    <ul class="subnav menu" role="menu" aria-hidden="true">
        <li class="tier-2 element-1" role="treeitem"><a href="#">Releases</a></li>
        <li class="super-navigation">
            <h2>Download for Mac OSX</h2>
            <p>Not the system you are looking for? Python can be used on 21 different operating systems and environments. <a href="#">View the full list</a>.
            </p><p>
                <a class="button">Python 3.3.0</a> 
                <a class="button">Python 2.7.3</a>
            </p>
        </li></ul>
</li>*/
/*li*/
.with-supernav .subnav {
  border-right: 1px solid rgba(102, 102, 102, 0.3); }

/*.subnav li*/
.super-navigation {
  display: block;
  position: absolute;
  /* relative to the containing LI */
  top: 0;
  width: 28em;
  min-height: 100%;
  text-align: left;
  padding: 1.5em 1.75em;
  border-top: 1px solid rgba(255, 255, 255, 0.8);
  border-left: 1px solid rgba(255, 255, 255, 0.8); }
  .main-navigation .super-navigation a:not(.button) {
    padding: 0;
    border: none; }
    .main-navigation .super-navigation a:not(.button):hover, .main-navigation .super-navigation a:not(.button):focus {
      border: none;
      background: transparent; }
  .super-navigation h2, .super-navigation h3, .super-navigation h4, .super-navigation h5 {
    margin-top: 0; }
  #community .super-navigation h4, #blog .super-navigation h4, #events .super-navigation h4 {
    margin-bottom: 0; }
  .super-navigation p.date-posted {
    color: #666666;
    font-size: pxtoem(10px) !important;
    font-style: italic; }
  .super-navigation p.excert {
    font-size: pxtoem(10px);
    line-height: 1.3em; }
  .super-navigation p.quote-by {
    color: #3776ab; }

.tier-1.element-1 .super-navigation, .tier-1.element-2 .super-navigation, .tier-1.element-3 .super-navigation {
  left: 100.25%; }

.tier-1.element-4 .super-navigation, .tier-1.element-5 .super-navigation, .tier-1.element-6 .super-navigation, .tier-1.element-7 .super-navigation {
  left: -28em; }

/* END */
/* IE 7 and 8 needed a width on the container... wasn't inheriting it from the contents */
.lt-ie9 .site-headline a, .site-headline a img {
  width: 223.52px;
  height: 72.16px; }

.site-headline {
  margin: 0.30625em 0; }

.options-bar {
  margin: 0.875em 0; }

.search-field {
  background: white;
  padding: 0.4em 0.5em 0.3em;
  margin-right: .5em;
  width: 11em; }
  .search-field:focus {
    width: 15em; }

.slide-code, .slide-copy {
  float: left;
  min-height: 300px;
  width: 50%; }

.introduction {
  text-align: center; }
  .introduction .breaker {
    display: block;
    width: 100%;
    height: 1px;
    font-size: 1px;
    line-height: 1px; }

/* Header-banners */
.about-banner, .download-for-current-os, .documentation-banner {
  padding-left: 8.51064%;
  padding-right: 34.04255%;
  min-height: 15em; }

.about-banner {
  background: 96% 0 no-repeat url('../img/python-logo-large3.png?1361286604') transparent; }

.download-for-current-os {
  background: 97% -30px no-repeat url('../img/download-arrow_trans24.png?1361286604') transparent; }

.documentation-banner {
  background: 101% -20px no-repeat url('../img/docs-filecab_trans24.png?1361286604') transparent; }

.welcome-to-the-foundation {
  padding-top: 1em;
  padding-bottom: 1em; }

/* Blog landing page */
/*h2*/
.welcome-message {
  text-align: left;
  position: absolute;
  left: 0;
  margin-top: 0.56875em;
  width: 23.40426%; }

.latest-blog-post, .featured-event, .jobs-intro {
  position: relative;
  text-align: left; }
  .latest-blog-post .call-to-action, .featured-event .call-to-action, .jobs-intro .call-to-action {
    margin-left: 34.04255%; }
  .latest-blog-post .date-posted, .latest-blog-post .event-date, .featured-event .date-posted, .featured-event .event-date, .jobs-intro .date-posted, .jobs-intro .event-date {
    position: absolute;
    left: 0;
    width: 31.91489%; }
  .latest-blog-post .excerpt, .featured-event .excerpt, .jobs-intro .excerpt {
    margin-left: 34.04255%; }

/* Main content with sidebars */
.main-content.with-left-sidebar {
  width: 74.46809%;
  float: right;
  margin-right: 0;
  #margin-left: -20px; }
.main-content.with-right-sidebar {
  width: 74.46809%;
  float: left;
  margin-right: 2.12766%; }

/*aside*/
.left-sidebar {
  width: 23.40426%;
  float: left;
  margin-right: 2.12766%; }

/*aside*/
.right-sidebar {
  width: 23.40426%;
  float: right;
  margin-right: 0;
  #margin-left: -20px; }

.featured-success-story {
  /*blockquote*/ }
  .featured-success-story .success-quote:before, .featured-success-story .success-quote:after {
    font-size: 2.375em; }

.quote-by, .quote-by-organization {
  display: -moz-inline-stack;
  display: inline-block;
  vertical-align: baseline; }
  .lt-ie8 .quote-by, .lt-ie8 .quote-by-organization {
    vertical-align: auto;
    zoom: 1;
    display: inline; }

.quote-by-organization:before {
  content: ", ";
  margin-left: -.25em; }

.activity-feed {
  position: absolute;
  right: 0; }

.psf-widget {
  min-height: 14em;
  position: relative; }
  .psf-widget .shiny-python-logo {
    position: absolute;
    top: 0.5em;
    right: 1em;
    width: 210px;
    height: 210px;
    background: top left no-repeat url('../img/python-logo-large3.png?1361286604') transparent; }
  .psf-widget .widget-title, .psf-widget p {
    margin-right: 34.04255%; }

.triple-widget {
  width: 31.91489%;
  float: left;
  margin-right: 2.12766%; }
  .triple-widget.last {
    margin-right: 0; }

/* ! Events landing page */
.list-recent-events .event-title, .list-recent-events p, .list-recent-posts .event-title, .list-recent-posts p {
  margin-left: 25.53191%; }
.list-recent-events time, .list-recent-posts time {
  position: absolute;
  top: .3em;
  left: 0;
  width: 23.40426%; }

/* <li>
        <h2 class="listing-company">
            <span class="listing-company-name">
                <span class="listing-new">New</span> <a href="#to-description">StudioNow</a>
            </span>
            <span class="listing-location"><a href="#to-jobs-by-location">Nashville, TN, USA</a></span>
        </h2>
        <span class="listing-company-category"><a href="#to-jobs-by-category">Video production</a></span>
        <span class="listing-job-type"><a href="#to-jobs-by-type">Front-end Developer</a>, <a href="#to-jobs-by-type">Software Engineers</a></span>
        <span class="listing-posted">10 December 2012</span>
    </li>*/
.list-recent-jobs li {
  *zoom: 1; }
  .list-recent-jobs li:after {
    content: "";
    display: table;
    clear: both; }
.list-recent-jobs .listing-company-category a, .list-recent-jobs .listing-job-type a {
  white-space: nowrap; }
.list-recent-jobs .listing-posted {
  width: 48.93617%;
  float: left;
  margin-right: 2.12766%;
  margin-right: 0; }
.list-recent-jobs .listing-company-category {
  width: 48.93617%;
  float: right;
  margin-right: 0;
  #margin-left: -20px;
  text-align: right;
  clear: none; }

/*h2*/
.listing-company .listing-company-name {
  width: 57.44681%;
  float: left;
  margin-right: 2.12766%; }
  .listing-company .listing-company-name a:hover:after, .listing-company .listing-company-name a:focus:after {
    color: #666666;
    content: " View Details";
    font-size: .75em; }
.listing-company .listing-location {
  width: 40.42553%;
  float: right;
  margin-right: 0;
  #margin-left: -20px;
  text-align: right; }

.job-meta {
  width: 48.93617%;
  float: left;
  margin-right: 2.12766%;
  margin-bottom: 0; }

.job-tags {
  width: 48.93617%;
  float: right;
  margin-right: 0;
  #margin-left: -20px; }

/* Footer */
.sitemap, .footer-links, .copyright {
  font-size: 0.875em; }

.sitemap .tier-1 {
  width: 32.97872%;
  border-left: 0;
  border-right: 0; }
  .sitemap .tier-1:nth-child(odd) {
    clear: none;
    border-right: 0; }
  .sitemap .tier-1.element-1, .sitemap .tier-1.element-4, .sitemap .tier-1.element-7, .sitemap .tier-1.element-10 {
    border-right: 1px solid #dee0e3; }
  .sitemap .tier-1.element-1, .sitemap .tier-1.element-2, .sitemap .tier-1.element-4, .sitemap .tier-1.element-5, .sitemap .tier-1.element-7, .sitemap .tier-1.element-8 {
    border-right: 1px solid #dee0e3; }
  .sitemap .tier-1.element-2, .sitemap .tier-1.element-3, .sitemap .tier-1.element-5, .sitemap .tier-1.element-6, .sitemap .tier-1.element-8, .sitemap .tier-1.element-9 {
    border-left: 1px solid #f1f2f3; }

.footer-links .say-no-more {
  display: inline;
  visibility: visible; }

/* Feedback form */
.feedback {
  padding-left: 0;
  padding-right: 0; }
  .feedback .shrubbery {
    margin-left: 8.51064%;
    margin-right: 8.51064%; }
  .feedback .accordion-wrapper {
    margin-left: 8.51064%;
    margin-right: 8.51064%; }
  .feedback label[for=id_name],
  .feedback label[for=id_email],
  .feedback label[for=id_country],
  .feedback label[for=id_issue_type],
  .feedback label[for=id_comment] {
    display: inline-block;
    text-align: right;
    width: 14.89362%;
    margin-right: 2.12766%; }
  .feedback #id_name,
  .feedback #id_email,
  .feedback #id_country,
  .feedback #id_issue_type,
  .feedback #id_comment {
    display: inline-block;
    width: 65.95745%; }
  .feedback button {
    margin-left: 17.02128%; }

a.jump-to-menu {
  display: none; }

.search-the-site {
  border-left: 0; }

.main-navigation {
  -webkit-border-radius: 8px;
  -moz-border-radius: 8px;
  -ms-border-radius: 8px;
  -o-border-radius: 8px;
  border-radius: 8px;
  -webkit-box-shadow: 0 0 10px rgba(0, 0, 0, 0.2);
  -moz-box-shadow: 0 0 10px rgba(0, 0, 0, 0.2);
  box-shadow: 0 0 10px rgba(0, 0, 0, 0.2);
  display: block;
  margin: 0 -0.75em;
  text-align: center;
  /*ul*/
  /*modernizr*/
  /* <li class="tier-2 element-0 close-subnav" role="treeitem">
          <a class="close-for-touch" href="#">Close Menu</a> 
          <a class="close-for-touch close-graphic" href="#">&times;</a>
      </li>
      or
      <li class="tier-2 element-0 close-subnav" role="treeitem">
          <a href="/about">About</a>
          <a class="close-for-touch close-graphic" href="#">&times;</a>
      </li>
  /* If JS doesn't load, make the default appearance hidden, since the trigger to reset focus needs JS */
  font-size: 1.125em; }
  .main-navigation .menu {
    *zoom: 1; }
    .main-navigation .menu:after {
      content: "";
      display: table;
      clear: both; }
  .main-navigation .tier-1 {
    position: relative;
    /*modernizr*/ }
    .main-navigation .tier-1:hover .subnav, .main-navigation .tier-1:focus .subnav, .touch .main-navigation .tier-1 .subnav.touched {
      left: 0; }
    .main-navigation .tier-1.element-5:hover .subnav, .main-navigation .tier-1.element-5:focus .subnav, .main-navigation .tier-1.element-5:hover .subnav.touched, .main-navigation .tier-1.element-6:hover .subnav, .main-navigation .tier-1.element-6:focus .subnav, .main-navigation .tier-1.element-6:hover .subnav.touched, .main-navigation .tier-1.element-7:hover .subnav, .main-navigation .tier-1.element-7:focus .subnav, .main-navigation .tier-1.element-7:hover .subnav.touched, .main-navigation .tier-1.element-8:hover .subnav, .main-navigation .tier-1.element-8:focus .subnav, .main-navigation .tier-1.element-8:hover .subnav.touched {
      left: auto;
      right: 0; }
  .main-navigation .subnav {
    position: absolute;
    top: 100%;
    left: -999em;
    z-index: 100;
    text-align: left;
    /*modernizr*/
    /*modernizr*/ }
    .no-touch .main-navigation .subnav {
      min-width: 100%; }
    .touch .main-navigation .subnav {
      top: 120%;
      -webkit-box-shadow: 0 0.25em 0.75em rgba(0, 0, 0, 0.6);
      -moz-box-shadow: 0 0.25em 0.75em rgba(0, 0, 0, 0.6);
      box-shadow: 0 0.25em 0.75em rgba(0, 0, 0, 0.6); }
      .touch .main-navigation .subnav:before {
        position: absolute;
        content: "";
        width: 0;
        height: 0;
        border-style: solid;
        border-width: 0.75em;
        top: -1.45em;
        left: 1em;
        display: block; }
  .touch .main-navigation .tier-1.last .subnav:before {
    left: auto;
    right: 1em; }
  .main-navigation .tier-2 {
    display: block;
    min-width: 100%; }
    .main-navigation .tier-2 a {
      white-space: nowrap; }
  .main-navigation .close-subnav {
    display: none;
    text-align: left;
    white-space: nowrap;
    position: relative;
    /*modernizr*/ }
    .js.touch .main-navigation .close-subnav {
      display: block; }
    .main-navigation .close-subnav > a {
      display: block;
      padding-right: 3.25em;
      font-weight: bold; }
    .main-navigation .close-subnav .close-graphic {
      display: block;
      color: #b55863;
      font-size: 1.875em;
      font-weight: bold;
      position: absolute;
      top: 0;
      right: 0;
      text-align: center;
      width: 1.6em;
      padding: 0.18em 0 0.25em;
      background: rgba(255, 255, 255, 0.2);
      text-shadow: -1px 0 0 white; }
  .main-navigation .menu {
    text-align: center; }
  .main-navigation .tier-1 {
    float: none;
    border-top: 0;
    border-bottom: 0;
    display: -moz-inline-stack;
    display: inline-block;
    vertical-align: baseline;
    /* Conside display: table; on the wrapper (ul.main-navigation) to get the centering to work, and to allow floats here */
    width: auto;
    margin: 0 -5px 0 0;
    border-right: 1px solid rgba(0, 0, 0, 0.2);
    border-left: 1px solid rgba(255, 255, 255, 0.1);
    /* We've set this explicitly before, so we need to "clear" the width value explicitly */ }
    .lt-ie8 .main-navigation .tier-1 {
      vertical-align: auto;
      zoom: 1;
      display: inline; }
    .main-navigation .tier-1.element-1 {
      border-left: 0; }
    .main-navigation .tier-1.last {
      border-right: 0; }
    .main-navigation .tier-1.element-6, .main-navigation .tier-1.element-7 {
      width: auto; }
  .main-navigation .tier-1 > a {
    padding: 0.65em 1.25em 0.55em; }

.navigation .close-subnav {
  border-top: 0; }

<<<<<<< HEAD
.site-headline a img {
=======
/* IE 7 and 8 needed a width on the container... wasn't inheriting it from the contents */
.lt-ie9 .site-headline a, .site-headline a img {
>>>>>>> 24356a05
  width: 254px;
  height: 82px; }

.search-field {
  width: 14em; }
  .search-field:focus {
    width: 18em;
    margin-right: .5em; }

.options-bar {
  margin: 1.3125em 0; }

/* BRING BACK THE SUPERNAV STUFF HERE */
.super-navigation .menu {
  text-align: left; }

/* Header-banners */
.about-banner, .download-for-current-os, .documentation-banner {
  padding-left: 8.51064%;
  padding-right: 34.04255%; }

.about-banner {
  background: 88% 0 no-repeat url('../img/python-logo-large3.png?1361286604') transparent; }

.featured-success-story .success-quote {
  margin-left: 8.51064%;
  margin-right: 8.51064%; }

/* Main content with sidebars */
.main-content.with-left-sidebar {
  padding-left: 3.19149%;
  padding-right: 3.19149%; }
<<<<<<< HEAD
=======

.single-event-title {
  font-size: 2em; }
  .fontface .single-event-title {
    font-size: 2.3em; }
    .fontface .single-event-title span:before {
      font-size: .875em; }
>>>>>>> 24356a05

/*aside*/
/*aside*/
/* Widgets in main content */
.small-widget p, .small-widget li, .medium-widget p, .medium-widget li, .psf-widget p, .psf-widget li, .python-needs-you-widget p, .python-needs-you-widget li, .documentation-help p, .documentation-help li {
  font-size: 0.9375em; }

.small-widget {
  width: 23.40426%;
  float: left;
  margin-right: 2.12766%; }
  .small-widget:nth-child(2) {
    margin-right: 2.12766%; }

.medium-widget {
  width: 48.93617%;
  float: left;
  margin-right: 2.12766%; }

.small-widget.last, .medium-widget.last {
  float: right;
  margin-right: 0; }

.blog-widget li, .event-widget li, .most-recent-posts li {
  padding-left: 7em; }
.blog-widget .say-no-more, .event-widget .say-no-more, .most-recent-posts .say-no-more {
  display: inline;
  visibility: visible; }

.pep-widget, .psf-widget, .python-needs-you-widget {
  padding: 1.5em 1.75em; }

.psf-widget .widget-title, .psf-widget p, .python-needs-you-widget .widget-title, .python-needs-you-widget p {
  margin-right: 25.53191%; }

.mapped-events h2 {
  margin-top: .5em; }

/* Community landing page */
.tag-wrapper {
  display: inline; }

/* Blog landing page */
/*h2*/
.welcome-message {
  width: 23.40426%; }

.latest-blog-post .call-to-action, .featured-event .call-to-action, .jobs-intro .call-to-action {
  margin-left: 25.53191%; }
.latest-blog-post .date-posted, .latest-blog-post .event-date, .featured-event .date-posted, .featured-event .event-date, .jobs-intro .date-posted, .jobs-intro .event-date {
  width: 23.40426%; }
.latest-blog-post .excerpt, .featured-event .excerpt, .jobs-intro .excerpt {
  margin-left: 25.53191%; }

.subscription-channels li {
  display: -moz-inline-stack;
  display: inline-block;
  vertical-align: baseline;
  width: 30%; }
  .lt-ie8 .subscription-channels li {
    vertical-align: auto;
    zoom: 1;
    display: inline; }

.pep-widget {
  /* === 3 cols
  li {
      @include span-columns( 3 ); 
      
      &:nth-child(2) {
          margin-right: gutter(); 
      }
  }
  === end */ }
  .pep-widget .widget-title {
    position: relative;
    padding-right: 6em; }

.rss-link {
  position: absolute;
  top: 0;
  right: 0; }

/* Footer */
.main-footer-links .container {
  padding: 0 2em 0.75em; }

.sitemap a {
  text-align: left; }
.sitemap .tier-1 {
  width: 16.666%;
  border: 0; }
  .sitemap .tier-1.element-1, .sitemap .tier-1.element-2, .sitemap .tier-1.element-3, .sitemap .tier-1.element-4, .sitemap .tier-1.element-5, .sitemap .tier-1.element-6, .sitemap .tier-1.element-7, .sitemap .tier-1.element-8, .sitemap .tier-1.element-9, .sitemap .tier-1.element-10 {
    border: 0; }
.sitemap .subnav, .sitemap .subnav li {
  border: 0; }

.footer-links a {
  padding: 0.3em 0.75em; }

/* Feedback form */
.feedback h2, .feedback h3 {
  display: inline-block; }
.feedback h3 {
  padding-left: .125em;
  margin-bottom: .125em; }
.feedback .shrubbery p {
  padding-left: 5em; }

/* Additional media query contents that we want to deliver to non-media query enabled browsers */
/* ! ===== lt-IE9 rules ===== */
.container {
  width: 60em; }

.main-navigation li > a {
  padding-left: 1.25em;
  padding-right: 1.25em; }

/* IE 7 and 8 needed a width on the container... wasn't inheriting it from the contents */
.site-headline a, .site-headline a img {
  width: 254px;
  height: 82px; }<|MERGE_RESOLUTION|>--- conflicted
+++ resolved
@@ -1491,12 +1491,8 @@
 .navigation .close-subnav {
   border-top: 0; }
 
-<<<<<<< HEAD
-.site-headline a img {
-=======
 /* IE 7 and 8 needed a width on the container... wasn't inheriting it from the contents */
 .lt-ie9 .site-headline a, .site-headline a img {
->>>>>>> 24356a05
   width: 254px;
   height: 82px; }
 
@@ -1529,8 +1525,6 @@
 .main-content.with-left-sidebar {
   padding-left: 3.19149%;
   padding-right: 3.19149%; }
-<<<<<<< HEAD
-=======
 
 .single-event-title {
   font-size: 2em; }
@@ -1538,7 +1532,6 @@
     font-size: 2.3em; }
     .fontface .single-event-title span:before {
       font-size: .875em; }
->>>>>>> 24356a05
 
 /*aside*/
 /*aside*/
